// Copyright 2013 The Prometheus Authors
// Licensed under the Apache License, Version 2.0 (the "License");
// you may not use this file except in compliance with the License.
// You may obtain a copy of the License at
//
// http://www.apache.org/licenses/LICENSE-2.0
//
// Unless required by applicable law or agreed to in writing, software
// distributed under the License is distributed on an "AS IS" BASIS,
// WITHOUT WARRANTIES OR CONDITIONS OF ANY KIND, either express or implied.
// See the License for the specific language governing permissions and
// limitations under the License.

package model

import (
	"encoding/json"
	"fmt"
	"sort"
	"strings"
)

// A Metric is fixed set of labels that describes a stream of samples,
// i.e. a single time series. It is safe for modification when passed
// into another function after calling Clone().
// The underlying LabelSet is accesible but must not be directly modified.
type Metric struct {
	LabelSet

	Copied bool
}

<<<<<<< HEAD
// NewMetric wraps the LabelSet into a Metric.
=======
// NewMetric returns a new metric based on the given label set.
// The underlying label set might be modified unless Clone() is
// called beforehand.
>>>>>>> 53a9a241
func NewMetric(ls LabelSet) Metric {
	return Metric{
		LabelSet: ls,
		Copied:   false,
	}
}

<<<<<<< HEAD
// Name returns the metric's name which is equivalent to the __name__ label.
func (m *Metric) Name() string {
	return string(m.LabelSet[MetricNameLabel])
}

// Len returns the number of labels including the Name label.
func (m *Metric) Len() int {
	return len(m.LabelSet)
}

// Get the value for the label with name ln. If the label is not set
// the empty string is returned.
func (m *Metric) Get(ln LabelName) LabelValue {
	return m.LabelSet[ln]
}

// Has behaves like Get but returns a bool that is false if the label ln
// is not set.
func (m *Metric) Has(ln LabelName) (LabelValue, bool) {
=======
func (m Metric) Name() string {
	return string(m.LabelSet[MetricNameLabel])
}

func (m Metric) Len() int {
	return len(m.LabelSet)
}

func (m Metric) Get(ln LabelName) LabelValue {
	return m.LabelSet[ln]
}

func (m Metric) Has(ln LabelName) (LabelValue, bool) {
>>>>>>> 53a9a241
	v, ok := m.LabelSet[ln]
	return v, ok
}

// Set the label value for ln to lv.
func (m *Metric) Set(ln LabelName, lv LabelValue) {
	if !m.Copied {
		m.copy()
	}
	m.LabelSet[ln] = lv
}

// Remote the label ln.
func (m *Metric) Del(ln LabelName) {
	if !m.Copied {
		m.copy()
	}
	delete(m.LabelSet, ln)
}

<<<<<<< HEAD
// Copy swaps the underlying label set of the metric for a fresh copy.
func (m *Metric) Copy() {
=======
func (m *Metric) copy() {
>>>>>>> 53a9a241
	m.LabelSet = m.LabelSet.Clone()
	m.Copied = true
}

<<<<<<< HEAD
// Clone returns a clone of the metric. Until no change happens to any of the metrics
// the underlying LabelSet is not copied.
func (m *Metric) Clone() Metric {
	m.Copied = false
	return Metric{
		LabelSet: m.LabelSet,
		Copied:   false,
	}
=======
// Clone returns a copy of the metric pointing to the same underlying
// label set. If either the original or returned metric a modified, they
// create a new copy of the label set.
// Clone must be called whenever a metric is passed down a function that
// may call Del() or Set() and the caller still needs the metric.
func (m *Metric) Clone() Metric {
	m.Copied = false
	return *m
>>>>>>> 53a9a241
}

// Equal compares the metrics.
func (m Metric) Equal(o Metric) bool {
	return m.LabelSet.Equal(o.LabelSet)
}

// Before compares the metrics' underlying label sets.
func (m Metric) Before(o Metric) bool {
	return m.LabelSet.Before(o.LabelSet)
}

// String implements Stringer.
func (m Metric) String() string {
	metricName, hasName := m.LabelSet[MetricNameLabel]
	numLabels := len(m.LabelSet) - 1
	if !hasName {
		numLabels++
	}
	labelStrings := make([]string, 0, numLabels)
	for label, value := range m.LabelSet {
		if label != MetricNameLabel {
			labelStrings = append(labelStrings, fmt.Sprintf("%s=%q", label, value))
		}
	}

	switch numLabels {
	case 0:
		if hasName {
			return string(metricName)
		}
		return "{}"
	default:
		sort.Strings(labelStrings)
		return fmt.Sprintf("%s{%s}", metricName, strings.Join(labelStrings, ", "))
	}
}

// MarshalJSON implements json.Marshaler.
func (m Metric) MarshalJSON() ([]byte, error) {
	return json.Marshal(m.LabelSet)
}

// UnmarshalJSON implements json.Unmarshaler.
func (m *Metric) UnmarshalJSON(b []byte) error {
	if m.LabelSet != nil && !m.Copied {
		m.copy()
	}
	return json.Unmarshal(b, &m.LabelSet)
}

// Fingerprint returns a Metric's Fingerprint.
func (m Metric) Fingerprint() Fingerprint {
	return m.LabelSet.Fingerprint()
}

// FastFingerprint returns a Metric's Fingerprint calculated by a faster hashing
// algorithm, which is, however, more susceptible to hash collisions.
func (m Metric) FastFingerprint() Fingerprint {
	return m.LabelSet.FastFingerprint()
}<|MERGE_RESOLUTION|>--- conflicted
+++ resolved
@@ -30,13 +30,9 @@
 	Copied bool
 }
 
-<<<<<<< HEAD
-// NewMetric wraps the LabelSet into a Metric.
-=======
 // NewMetric returns a new metric based on the given label set.
 // The underlying label set might be modified unless Clone() is
 // called beforehand.
->>>>>>> 53a9a241
 func NewMetric(ls LabelSet) Metric {
 	return Metric{
 		LabelSet: ls,
@@ -44,7 +40,6 @@
 	}
 }
 
-<<<<<<< HEAD
 // Name returns the metric's name which is equivalent to the __name__ label.
 func (m *Metric) Name() string {
 	return string(m.LabelSet[MetricNameLabel])
@@ -64,21 +59,6 @@
 // Has behaves like Get but returns a bool that is false if the label ln
 // is not set.
 func (m *Metric) Has(ln LabelName) (LabelValue, bool) {
-=======
-func (m Metric) Name() string {
-	return string(m.LabelSet[MetricNameLabel])
-}
-
-func (m Metric) Len() int {
-	return len(m.LabelSet)
-}
-
-func (m Metric) Get(ln LabelName) LabelValue {
-	return m.LabelSet[ln]
-}
-
-func (m Metric) Has(ln LabelName) (LabelValue, bool) {
->>>>>>> 53a9a241
 	v, ok := m.LabelSet[ln]
 	return v, ok
 }
@@ -86,7 +66,7 @@
 // Set the label value for ln to lv.
 func (m *Metric) Set(ln LabelName, lv LabelValue) {
 	if !m.Copied {
-		m.copy()
+		m.Copy()
 	}
 	m.LabelSet[ln] = lv
 }
@@ -94,31 +74,17 @@
 // Remote the label ln.
 func (m *Metric) Del(ln LabelName) {
 	if !m.Copied {
-		m.copy()
+		m.Copy()
 	}
 	delete(m.LabelSet, ln)
 }
 
-<<<<<<< HEAD
 // Copy swaps the underlying label set of the metric for a fresh copy.
 func (m *Metric) Copy() {
-=======
-func (m *Metric) copy() {
->>>>>>> 53a9a241
 	m.LabelSet = m.LabelSet.Clone()
 	m.Copied = true
 }
 
-<<<<<<< HEAD
-// Clone returns a clone of the metric. Until no change happens to any of the metrics
-// the underlying LabelSet is not copied.
-func (m *Metric) Clone() Metric {
-	m.Copied = false
-	return Metric{
-		LabelSet: m.LabelSet,
-		Copied:   false,
-	}
-=======
 // Clone returns a copy of the metric pointing to the same underlying
 // label set. If either the original or returned metric a modified, they
 // create a new copy of the label set.
@@ -127,7 +93,6 @@
 func (m *Metric) Clone() Metric {
 	m.Copied = false
 	return *m
->>>>>>> 53a9a241
 }
 
 // Equal compares the metrics.
@@ -174,7 +139,7 @@
 // UnmarshalJSON implements json.Unmarshaler.
 func (m *Metric) UnmarshalJSON(b []byte) error {
 	if m.LabelSet != nil && !m.Copied {
-		m.copy()
+		m.Copy()
 	}
 	return json.Unmarshal(b, &m.LabelSet)
 }
